--- conflicted
+++ resolved
@@ -70,10 +70,7 @@
   int dimension;
   int problem_id;
   int instance;
-<<<<<<< HEAD
   std::string problem_name;
-=======
->>>>>>> 78bf8e4d
 
   std::fstream cdat;
   std::fstream idat;
