#' Base procedure for benchmarking a custom algorithm
#'
#' @param user_alg Function defining the custom algorithm. Needs to accept one paramter:
#' an IOHproblem object, which has the following properties:
#' \itemize{
#' \item dimension
#' \item function_id
#' \item instance
#' \item fopt (if known)
#' \item xopt (if known)
#' }
#' And the following functions:
#' \itemize{
#' \item obj_func
#' \item target_hit
#' \item set_parameters
#' }
#' @param dimensions Which dimensions to test on
#' @param functions Which function to test on
#' @param instances Which instances to test on
#' @param algorithm.info Additional information about the algorithm you plan on running
#' @param algorithm.name The name of the algorithm you plan on running
#' @param data.dir Where the data should be stored (defaults to "./data" when not provided)
#' @param cdat Whether or not to generate a .cdat-file
#' @param idat Integer
#' @param tdat What frequency to use in a .tdat-file
#' @param params.track Which parameters to track. Should be a vector of strings, containing no spaces or commas
#' @param repetitions How many independent runs of the algorithm to do for each problem
#'
#' @examples
#' \donttest{
#'
#' benchmark_algorithm(random_search, params.track = 'Test_param')
#' }
#' @export
benchmark_algorithm <- function(user_alg, functions = NULL, instances = NULL, dimensions = NULL,
                                data.dir = NULL, algorithm.info = '', algorithm.name = '',
                                cdat = FALSE, idat = 0, tdat = 3, params.track = NULL,
                                repetitions = 5) {
  # Setting default parameters if needed and verifying parameter integrity
  if (is.null(functions)) functions <- seq(2)
  else {
<<<<<<< HEAD
    assert_that( is.numeric(functions) )
    #TODO: make a funcion which returns all possible functions / dimensions
    stopifnot( all( functions %in% 1:23 ) )
=======
    # assert_that( is.numeric(functions) )
    stopifnot( all( functions %in% get_problem_list() ) )
>>>>>>> 12687e28
  }
  if (is.null(instances)) instances <- seq(2)
  else {
    # assert_that( is.numeric(instances) )
    stopifnot( all( instances %in% seq(100) ) )
  }
  if (is.null(dimensions)) dimensions <- c(100, 300)
  else {
<<<<<<< HEAD
    assert_that( is.numeric(dimensions) )
    stopifnot( all( dimensions %in% 1:5000 ) )
=======
    # assert_that( is.numeric(dimensions) )
    stopifnot( all( dimensions %in% get_dimension_list() ) )
>>>>>>> 12687e28
  }
  if (is.null(data.dir)) data.dir <- './data'

  experimenter <- IOHexperimenter(dims = dimensions, functions = functions, instances = instances,
                                  algorithm_info = algorithm.info, algorithm_name = algorithm.name,
                                  data.dir = data.dir, cdat = cdat, idat = idat, tdat = tdat,
                                  param.track = params.track)
  IOHproblem <- next_problem(experimenter)
  while ( !is.null(IOHproblem) ) {
    for (rep in 1:repetitions){
      user_alg(IOHproblem)
      reset_problem(IOHproblem)
    }
    IOHproblem <- next_problem(experimenter)
  }

}<|MERGE_RESOLUTION|>--- conflicted
+++ resolved
@@ -40,14 +40,10 @@
   # Setting default parameters if needed and verifying parameter integrity
   if (is.null(functions)) functions <- seq(2)
   else {
-<<<<<<< HEAD
-    assert_that( is.numeric(functions) )
+    #assert_that( is.numeric(functions) )
     #TODO: make a funcion which returns all possible functions / dimensions
     stopifnot( all( functions %in% 1:23 ) )
-=======
-    # assert_that( is.numeric(functions) )
-    stopifnot( all( functions %in% get_problem_list() ) )
->>>>>>> 12687e28
+
   }
   if (is.null(instances)) instances <- seq(2)
   else {
@@ -56,13 +52,9 @@
   }
   if (is.null(dimensions)) dimensions <- c(100, 300)
   else {
-<<<<<<< HEAD
-    assert_that( is.numeric(dimensions) )
+
+    #assert_that( is.numeric(dimensions) )
     stopifnot( all( dimensions %in% 1:5000 ) )
-=======
-    # assert_that( is.numeric(dimensions) )
-    stopifnot( all( dimensions %in% get_dimension_list() ) )
->>>>>>> 12687e28
   }
   if (is.null(data.dir)) data.dir <- './data'
 
